use super::{Response, StatusCode};
use crate::{
    api_error::ApiError,
    error::{Error, ErrorType},
};
use hyper::{client::ResponseFuture as HyperResponseFuture, StatusCode as HyperStatusCode};
use std::{
    future::Future,
    marker::PhantomData,
    mem,
    pin::Pin,
    sync::{
        atomic::{AtomicBool, Ordering},
        Arc,
    },
    task::{Context, Poll},
    time::Duration,
};
use tokio::time::{self, Timeout};
use twilight_http_ratelimiting::{ticket::TicketSender, RatelimitHeaders, WaitForTicketFuture};
use twilight_model::id::{marker::GuildMarker, Id};

type Output<T> = Result<Response<T>, Error>;

enum InnerPoll<T> {
    Advance(ResponseFutureStage),
    Pending(ResponseFutureStage),
    Ready(Output<T>),
}

struct Chunking {
    future: Pin<Box<dyn Future<Output = Result<Vec<u8>, Error>> + Send + Sync + 'static>>,
    status: HyperStatusCode,
}

impl Chunking {
    fn poll<T>(mut self, cx: &mut Context<'_>) -> InnerPoll<T> {
        let bytes = match Pin::new(&mut self.future).poll(cx) {
            Poll::Ready(Ok(bytes)) => bytes,
            Poll::Ready(Err(source)) => return InnerPoll::Ready(Err(source)),
            Poll::Pending => {
                return InnerPoll::Pending(ResponseFutureStage::Chunking(Self {
                    future: self.future,
                    status: self.status,
                }))
            }
        };

        let error = match crate::json::from_bytes::<ApiError>(&bytes) {
            Ok(error) => error,
            Err(source) => {
                return InnerPoll::Ready(Err(Error {
                    kind: ErrorType::Parsing { body: bytes },
                    source: Some(Box::new(source)),
                }));
            }
        };

        #[cfg(feature = "tracing")]
        if let ApiError::General(ref general) = error {
            use crate::api_error::ErrorCode;

            if let ErrorCode::Other(num) = general.code {
                tracing::debug!("got unknown API error code variant: {}; {:?}", num, error);
            }
        }

        InnerPoll::Ready(Err(Error {
            kind: ErrorType::Response {
                body: bytes,
                error,
                status: StatusCode::new(self.status.as_u16()),
            },
            source: None,
        }))
    }
}

struct Failed {
    source: Error,
}

impl Failed {
    fn poll<T>(self, _: &mut Context<'_>) -> InnerPoll<T> {
        InnerPoll::Ready(Err(self.source))
    }
}

struct InFlight {
    future: Pin<Box<Timeout<HyperResponseFuture>>>,
<<<<<<< HEAD
    guild_id: Option<Id<GuildMarker>>,
    invalid_token: InvalidToken,
=======
    guild_id: Option<GuildId>,
    invalid_token: Option<Arc<AtomicBool>>,
>>>>>>> 025a9815
    tx: Option<TicketSender>,
}

impl InFlight {
    fn poll<T>(mut self, cx: &mut Context<'_>) -> InnerPoll<T> {
        let resp = match Pin::new(&mut self.future).poll(cx) {
            Poll::Ready(Ok(Ok(resp))) => resp,
            Poll::Ready(Ok(Err(source))) => {
                return InnerPoll::Ready(Err(Error {
                    kind: ErrorType::RequestError,
                    source: Some(Box::new(source)),
                }))
            }
            Poll::Ready(Err(source)) => {
                return InnerPoll::Ready(Err(Error {
                    kind: ErrorType::RequestTimedOut,
                    source: Some(Box::new(source)),
                }))
            }
            Poll::Pending => {
                return InnerPoll::Pending(ResponseFutureStage::InFlight(Self {
                    future: self.future,
                    guild_id: self.guild_id,
                    invalid_token: self.invalid_token,
                    tx: self.tx,
                }))
            }
        };

        // If the API sent back an Unauthorized response, then the client's
        // configured token is permanently invalid and future requests must be
        // ignored to avoid API bans.
        if resp.status() == HyperStatusCode::UNAUTHORIZED {
            if let Some(invalid_token) = self.invalid_token {
                invalid_token.store(true, Ordering::Relaxed);
            }
        }

        if let Some(tx) = self.tx {
            let headers = resp
                .headers()
                .iter()
                .map(|(key, value)| (key.as_str(), value.as_bytes()));

            match RatelimitHeaders::from_pairs(headers) {
                Ok(v) => {
                    let _res = tx.headers(Some(v));
                }
                #[cfg_attr(not(feature = "tracing"), allow(unused_variables))]
                Err(source) => {
                    #[cfg(feature = "tracing")]
                    tracing::warn!("header parsing failed: {:?}; {:?}", source, resp);

                    let _res = tx.headers(None);
                }
            }
        }

        let status = resp.status();

        if status.is_success() {
            #[cfg(feature = "decompression")]
            let mut resp = resp;
            // Inaccurate since end-users can only access the decompressed body.
            #[cfg(feature = "decompression")]
            resp.headers_mut().remove(hyper::header::CONTENT_LENGTH);

            let mut response = Response::new(resp);

            if let Some(guild_id) = self.guild_id {
                response.set_guild_id(guild_id);
            }

            return InnerPoll::Ready(Ok(response));
        }

        match status {
            HyperStatusCode::TOO_MANY_REQUESTS => {
                #[cfg(feature = "tracing")]
                tracing::warn!("429 response: {:?}", resp)
            }
            HyperStatusCode::SERVICE_UNAVAILABLE => {
                return InnerPoll::Ready(Err(Error {
                    kind: ErrorType::ServiceUnavailable { response: resp },
                    source: None,
                }));
            }
            _ => {}
        }

        let fut = async {
            Response::<()>::new(resp)
                .bytes()
                .await
                .map_err(|source| Error {
                    kind: ErrorType::ChunkingResponse,
                    source: Some(Box::new(source)),
                })
        };

        InnerPoll::Advance(ResponseFutureStage::Chunking(Chunking {
            future: Box::pin(fut),
            status,
        }))
    }
}

struct RatelimitQueue {
<<<<<<< HEAD
    guild_id: Option<Id<GuildMarker>>,
    invalid_token: InvalidToken,
=======
    guild_id: Option<GuildId>,
    invalid_token: Option<Arc<AtomicBool>>,
>>>>>>> 025a9815
    request_timeout: Duration,
    response_future: HyperResponseFuture,
    wait_for_sender: WaitForTicketFuture,
}

impl RatelimitQueue {
    fn poll<T>(mut self, cx: &mut Context<'_>) -> InnerPoll<T> {
        let tx = match Pin::new(&mut self.wait_for_sender).poll(cx) {
            Poll::Ready(Ok(tx)) => tx,
            Poll::Ready(Err(source)) => {
                return InnerPoll::Ready(Err(Error {
                    kind: ErrorType::RatelimiterTicket,
                    source: Some(source),
                }))
            }
            Poll::Pending => {
                return InnerPoll::Pending(ResponseFutureStage::RatelimitQueue(Self {
                    guild_id: self.guild_id,
                    invalid_token: self.invalid_token,
                    request_timeout: self.request_timeout,
                    response_future: self.response_future,
                    wait_for_sender: self.wait_for_sender,
                }))
            }
        };

        InnerPoll::Advance(ResponseFutureStage::InFlight(InFlight {
            future: Box::pin(time::timeout(self.request_timeout, self.response_future)),
            guild_id: self.guild_id,
            invalid_token: self.invalid_token,
            tx: Some(tx),
        }))
    }
}

enum ResponseFutureStage {
    Chunking(Chunking),
    Completed,
    Failed(Failed),
    InFlight(InFlight),
    RatelimitQueue(RatelimitQueue),
}

/// Future that will resolve to a [`Response`].
///
/// # Errors
///
///
/// Returns an [`ErrorType::Json`] error type if serializing the response body
/// of the request failed.
///
/// Returns an [`ErrorType::Parsing`] error type if the request failed and the
/// error in the response body could not be deserialized.
///
/// Returns an [`ErrorType::RequestCanceled`] error type if the request was
/// canceled by the user.
///
/// Returns an [`ErrorType::RequestError`] error type if creating the request
/// failed.
///
/// Returns an [`ErrorType::RequestTimedOut`] error type if the request timed
/// out. The timeout value is configured via [`ClientBuilder::timeout`].
///
/// Returns an [`ErrorType::Response`] error type if the request failed.
///
/// Returns an [`ErrorType::ServiceUnavailable`] error type if the Discord API
/// is unavailable.
///
/// [`ClientBuilder::timeout`]: crate::client::ClientBuilder::timeout
/// [`ErrorType::Json`]: crate::error::ErrorType::Json
/// [`ErrorType::Parsing`]: crate::error::ErrorType::Parsing
/// [`ErrorType::RequestCanceled`]: crate::error::ErrorType::RequestCanceled
/// [`ErrorType::RequestError`]: crate::error::ErrorType::RequestError
/// [`ErrorType::RequestTimedOut`]: crate::error::ErrorType::RequestTimedOut
/// [`ErrorType::Response`]: crate::error::ErrorType::Response
/// [`ErrorType::ServiceUnavailable`]: crate::error::ErrorType::ServiceUnavailable
/// [`Response`]: super::Response
#[must_use = "futures do nothing unless you `.await` or poll them"]
pub struct ResponseFuture<T> {
    phantom: PhantomData<T>,
    stage: ResponseFutureStage,
}

impl<T> ResponseFuture<T> {
    pub(crate) fn new(
        invalid_token: Option<Arc<AtomicBool>>,
        future: Timeout<HyperResponseFuture>,
        ratelimit_tx: Option<TicketSender>,
    ) -> Self {
        Self {
            phantom: PhantomData,
            stage: ResponseFutureStage::InFlight(InFlight {
                future: Box::pin(future),
                guild_id: None,
                invalid_token,
                tx: ratelimit_tx,
            }),
        }
    }

    pub(crate) const fn error(source: Error) -> Self {
        Self {
            phantom: PhantomData,
            stage: ResponseFutureStage::Failed(Failed { source }),
        }
    }

    pub(crate) fn ratelimit(
<<<<<<< HEAD
        guild_id: Option<Id<GuildMarker>>,
        invalid_token: InvalidToken,
=======
        guild_id: Option<GuildId>,
        invalid_token: Option<Arc<AtomicBool>>,
>>>>>>> 025a9815
        wait_for_sender: WaitForTicketFuture,
        request_timeout: Duration,
        response_future: HyperResponseFuture,
    ) -> Self {
        Self {
            phantom: PhantomData,
            stage: ResponseFutureStage::RatelimitQueue(RatelimitQueue {
                guild_id,
                invalid_token,
                request_timeout,
                response_future,
                wait_for_sender,
            }),
        }
    }

    /// Set the ID of the relevant guild.
    ///
    /// Necessary for [`MemberBody`] and [`MemberListBody`] deserialization.
    pub(crate) fn set_guild_id(&mut self, guild_id: Id<GuildMarker>) {
        match &mut self.stage {
            ResponseFutureStage::InFlight(ref mut stage) => {
                stage.guild_id.replace(guild_id);
            }
            ResponseFutureStage::RatelimitQueue(ref mut stage) => {
                stage.guild_id.replace(guild_id);
            }
            _ => {}
        }
    }
}

impl<T: Unpin> Future for ResponseFuture<T> {
    type Output = Output<T>;

    fn poll(mut self: Pin<&mut Self>, cx: &mut Context<'_>) -> Poll<Self::Output> {
        loop {
            let stage = mem::replace(&mut self.stage, ResponseFutureStage::Completed);

            let result = match stage {
                ResponseFutureStage::Chunking(chunking) => chunking.poll(cx),
                ResponseFutureStage::Completed => panic!("future already completed"),
                ResponseFutureStage::Failed(failed) => failed.poll(cx),
                ResponseFutureStage::InFlight(in_flight) => in_flight.poll(cx),
                ResponseFutureStage::RatelimitQueue(queue) => queue.poll(cx),
            };

            match result {
                InnerPoll::Advance(stage) => {
                    self.stage = stage;
                }
                InnerPoll::Pending(stage) => {
                    self.stage = stage;

                    return Poll::Pending;
                }
                InnerPoll::Ready(output) => {
                    self.stage = ResponseFutureStage::Completed;

                    return Poll::Ready(output);
                }
            }
        }
    }
}<|MERGE_RESOLUTION|>--- conflicted
+++ resolved
@@ -88,13 +88,8 @@
 
 struct InFlight {
     future: Pin<Box<Timeout<HyperResponseFuture>>>,
-<<<<<<< HEAD
     guild_id: Option<Id<GuildMarker>>,
-    invalid_token: InvalidToken,
-=======
-    guild_id: Option<GuildId>,
     invalid_token: Option<Arc<AtomicBool>>,
->>>>>>> 025a9815
     tx: Option<TicketSender>,
 }
 
@@ -203,13 +198,8 @@
 }
 
 struct RatelimitQueue {
-<<<<<<< HEAD
     guild_id: Option<Id<GuildMarker>>,
-    invalid_token: InvalidToken,
-=======
-    guild_id: Option<GuildId>,
     invalid_token: Option<Arc<AtomicBool>>,
->>>>>>> 025a9815
     request_timeout: Duration,
     response_future: HyperResponseFuture,
     wait_for_sender: WaitForTicketFuture,
@@ -318,13 +308,8 @@
     }
 
     pub(crate) fn ratelimit(
-<<<<<<< HEAD
         guild_id: Option<Id<GuildMarker>>,
-        invalid_token: InvalidToken,
-=======
-        guild_id: Option<GuildId>,
         invalid_token: Option<Arc<AtomicBool>>,
->>>>>>> 025a9815
         wait_for_sender: WaitForTicketFuture,
         request_timeout: Duration,
         response_future: HyperResponseFuture,
