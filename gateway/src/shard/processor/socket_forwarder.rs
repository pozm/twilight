--- conflicted
+++ resolved
@@ -84,12 +84,7 @@
                     }
                 },
                 // Timeout future finished first.
-<<<<<<< HEAD
-                Either::Right(_) => {
-=======
                 Err(_) => {
-                    #[cfg(feature = "tracing")]
->>>>>>> fb20e8a1
                     tracing::warn!("socket timed out");
 
                     break;
